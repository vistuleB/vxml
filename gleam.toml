name = "vxml_parser"
version = "1.0.0"

# Fill out these fields if you intend to generate HTML documentation or publish
# your project to the Hex package manager.
#
# description = ""
# licences = ["Apache-2.0"]
# repository = { type = "github", user = "", repo = "" }
# links = [{ title = "Website", href = "" }]
#
# For a full reference of all the available options, you can have a look at
# https://gleam.run/writing-gleam/gleam-toml/.

[dependencies]
gleam_stdlib = ">= 0.34.0 and < 2.0.0"
simplifile = ">= 2.1.0 and < 3.0.0"
blamedlines = { path = "../blamedlines" }
xmlm = ">= 1.0.0 and < 2.0.0"
<<<<<<< HEAD
=======
htmgrrrl = ">= 0.3.0 and < 1.0.0"
>>>>>>> e7ea7486
# htmgrrrl = ">= 0.3.0 and < 1.0.0"
# xmlm = ">= 1.0.0 and < 2.0.0"

[dev-dependencies]
gleeunit = ">= 1.0.0 and < 2.0.0"<|MERGE_RESOLUTION|>--- conflicted
+++ resolved
@@ -17,10 +17,7 @@
 simplifile = ">= 2.1.0 and < 3.0.0"
 blamedlines = { path = "../blamedlines" }
 xmlm = ">= 1.0.0 and < 2.0.0"
-<<<<<<< HEAD
-=======
 htmgrrrl = ">= 0.3.0 and < 1.0.0"
->>>>>>> e7ea7486
 # htmgrrrl = ">= 0.3.0 and < 1.0.0"
 # xmlm = ">= 1.0.0 and < 2.0.0"
 
